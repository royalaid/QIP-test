--- conflicted
+++ resolved
@@ -13,15 +13,7 @@
       - uses: actions/checkout@v4
         with:
           fetch-depth: 4
-<<<<<<< HEAD
       - uses: oven-sh/setup-bun@v2
-=======
-      - uses: actions/setup-node@v4
-        with:
-          node-version: 18.x
-      - name: Install dependencies
-        run: npm install --prefer-offline --no-audit
->>>>>>> 3f89bc3f
       - name: Get changed QIP files
         id: changed_qips
         run: |
@@ -40,7 +32,6 @@
           echo "$CHANGED"       >> $GITHUB_OUTPUT
           echo "EOF"           >> $GITHUB_OUTPUT
       - uses: oven-sh/setup-bun@v2
-<<<<<<< HEAD
       - name: Check only QIP .md files changed
         run: |
           BASE_SHA=${{ github.event.pull_request.base.sha }}
@@ -58,8 +49,6 @@
           else
             echo "All changed files are .md files in contents/QIP."
           fi
-=======
->>>>>>> 3f89bc3f
       - name: Validate new/changed QIPs
         if: ${{ steps.changed_qips.outputs.files != '' }}
         run: |
@@ -67,7 +56,6 @@
             bun scripts/validate-qip.ts $(cat changed_qips.txt)
           else
             echo "No QIP files changed. Skipping validation."
-<<<<<<< HEAD
           fi
   merge:
     runs-on: ubuntu-latest
@@ -83,8 +71,4 @@
           GITHUB_TOKEN: "${{ secrets.MERGEBOT_TOKEN }}"
           MERGE_METHOD: "squash"
           UPDATE_METHOD: "rebase"
-          MERGE_LABELS: "!wip"
-
-=======
-          fi
->>>>>>> 3f89bc3f
+          MERGE_LABELS: "!wip"