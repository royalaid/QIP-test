---
qip: 248
<<<<<<< HEAD
title: Test again
=======
title: Test again, again, again, again
>>>>>>> c670edb2
network: None
status: Draft
author: Royalaid
implementor: No One
implementation-date: Never
proposal: TBU
created: 2025-05-25
---

### Summary

This is a test

### Motivation

Gotta test it

### Specification

just this file

### Rationale

Gotta test

### Technical Specification

this succeeds or fails aas a test<|MERGE_RESOLUTION|>--- conflicted
+++ resolved
@@ -1,10 +1,6 @@
 ---
 qip: 248
-<<<<<<< HEAD
-title: Test again
-=======
 title: Test again, again, again, again
->>>>>>> c670edb2
 network: None
 status: Draft
 author: Royalaid
